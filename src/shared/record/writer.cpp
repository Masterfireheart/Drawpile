/*
   Drawpile - a collaborative drawing program.

<<<<<<< HEAD
   Copyright (C) 2014-2015 Calle Laakkonen
=======
   Copyright (C) 2014-2016 Calle Laakkonen
>>>>>>> 24caa30f

   Drawpile is free software: you can redistribute it and/or modify
   it under the terms of the GNU General Public License as published by
   the Free Software Foundation, either version 3 of the License, or
   (at your option) any later version.

   Drawpile is distributed in the hope that it will be useful,
   but WITHOUT ANY WARRANTY; without even the implied warranty of
   MERCHANTABILITY or FITNESS FOR A PARTICULAR PURPOSE.  See the
   GNU General Public License for more details.

   You should have received a copy of the GNU General Public License
   along with Drawpile.  If not, see <http://www.gnu.org/licenses/>.
*/

#include "writer.h"
#include "util.h"
#include "../net/recording.h"

#include "config.h"

#include <QVarLengthArray>
#include <QDateTime>
#include <QtEndian>
<<<<<<< HEAD
#include <QSaveFile>
=======
#include <QFile>
#include <QTimer>
>>>>>>> 24caa30f

#include <KCompressionDevice>
#include <QJsonObject>
#include <QJsonDocument>

namespace recording {

Writer::Writer(const QString &filename, QObject *parent)
	: Writer(new QFile(filename), true, parent)
{
	KCompressionDevice::CompressionType ct = KCompressionDevice::None;
	if(filename.endsWith(".gz", Qt::CaseInsensitive) || filename.endsWith(".dprecz", Qt::CaseInsensitive))
		ct = KCompressionDevice::GZip;
	else if(filename.endsWith(".bz2", Qt::CaseInsensitive))
		ct = KCompressionDevice::BZip2;
	else if(filename.endsWith(".xz", Qt::CaseInsensitive))
		ct = KCompressionDevice::Xz;

<<<<<<< HEAD
	m_savefile = static_cast<QSaveFile*>(m_file);
	if(ct != KCompressionDevice::None)
		m_file = new KCompressionDevice(m_savefile, true, ct);
=======
	if(ct != KCompressionDevice::None)
		_file = new KCompressionDevice(_file, true, ct);
>>>>>>> 24caa30f
}


Writer::Writer(QIODevice *file, bool autoclose, QObject *parent)
<<<<<<< HEAD
	: QObject(parent), m_file(file),
	m_savefile(nullptr),
	m_autoclose(autoclose), m_minInterval(0)
=======
	: QObject(parent), _file(file),
	_autoclose(autoclose), _minInterval(0), _filterMeta(true), m_autoflush(nullptr)
>>>>>>> 24caa30f
{
}

Writer::~Writer()
{
	if(m_autoclose)
		delete m_file;
}

void Writer::setMinimumInterval(int min)
{
<<<<<<< HEAD
	m_minInterval = min;
	m_interval = QDateTime::currentMSecsSinceEpoch();
=======
	_minInterval = min;
	_interval = QDateTime::currentMSecsSinceEpoch();
}

void Writer::setAutoflush()
{
	if(m_autoflush != nullptr)
		return;

	auto *fd = qobject_cast<QFileDevice*>(_file);
	if(!fd) {
		qWarning("Cannot enable recording autoflush: output device not a QFileDevice");
		return;
	}

	m_autoflush = new QTimer(this);
	m_autoflush->setSingleShot(false);
	connect(m_autoflush, &QTimer::timeout, fd, &QFileDevice::flush);
	m_autoflush->start(5000);
}

void Writer::setFilterMeta(bool filter)
{
	_filterMeta = filter;
>>>>>>> 24caa30f
}

bool Writer::open()
{
	if(m_file->isOpen())
		return true;

<<<<<<< HEAD
	// Open savefile explicitly, because otherwise the compression filter
	// will open&close it for us. We need to call commit() before savefile is
	// closed but after the compressor is finished.
	if(m_savefile && m_savefile != m_file) {
		if(!m_savefile->open(QIODevice::WriteOnly))
			return false;
	}

	return m_file->open(QIODevice::WriteOnly);
=======
	return _file->open(QIODevice::WriteOnly);
>>>>>>> 24caa30f
}

QString Writer::errorString() const
{
	return m_file->errorString();
}

bool Writer::writeHeader()
{
	Q_ASSERT(m_file->isOpen());

	// Format identification
	const char *MAGIC = "DPREC";
	m_file->write(MAGIC, 6);

	// Metadata block
	QJsonObject metadata;
	QJsonObject version;
	version["major"] = DRAWPILE_PROTO_MAJOR_VERSION;
	version["minor"] = DRAWPILE_PROTO_MINOR_VERSION;
	version["str"] = DRAWPILE_VERSION;
	metadata["version"] = version;

	// Write metadata
	QByteArray metadatabuf = QJsonDocument(metadata).toJson(QJsonDocument::Compact);

	uchar lenbuf[2];
	qToBigEndian(quint16(metadatabuf.length()), lenbuf);
	m_file->write((const char*)lenbuf, 2);

	m_file->write(metadatabuf);

	return true;
}

void Writer::writeFromBuffer(const QByteArray &buffer)
{
	int len = protocol::Message::sniffLength(buffer.constData());
	Q_ASSERT(len <= buffer.length());
	m_file->write(buffer.constData(), len);
}

void Writer::writeMessage(const protocol::Message &msg)
{
	Q_ASSERT(m_file->isOpen());

	if(msg.isRecordable()) {
		// Write Interval message if sufficient time has passed since last message was written
		if(m_minInterval>0) {
			qint64 now = QDateTime::currentMSecsSinceEpoch();
			qint64 interval = now - m_interval;
			if(interval >= m_minInterval) {
				protocol::Interval imsg(0, qMin(qint64(0xffff), interval));
				QVarLengthArray<char> ibuf(imsg.length());
				int ilen = imsg.serialize(ibuf.data());
				m_file->write(ibuf.data(), ilen);
			}
			m_interval = now;
		}

		// Write the actual message
		QVarLengthArray<char> buf(msg.length());
		int len = msg.serialize(buf.data());
		Q_ASSERT(len == buf.length());
		m_file->write(buf.data(), len);
	}
}


void Writer::recordMessage(const protocol::MessagePtr msg)
{
	writeMessage(*msg);
}

void Writer::close()
{
<<<<<<< HEAD
	if(m_file->isOpen()) {
		if(m_savefile) {
			// If file is not the same as savefile, it is the compression device.
			// We must close it first to ensure all buffers are flushed, then
			// commit the savefile.
			if(m_file != m_savefile)
				m_file->close();

			m_savefile->commit();

		} else {
			m_file->close();
		}
=======
	if(m_autoflush) {
		m_autoflush->stop();
		delete m_autoflush;
		m_autoflush = nullptr;
>>>>>>> 24caa30f
	}

	if(_file->isOpen())
		_file->close();
}

}<|MERGE_RESOLUTION|>--- conflicted
+++ resolved
@@ -1,11 +1,7 @@
 /*
    Drawpile - a collaborative drawing program.
 
-<<<<<<< HEAD
-   Copyright (C) 2014-2015 Calle Laakkonen
-=======
    Copyright (C) 2014-2016 Calle Laakkonen
->>>>>>> 24caa30f
 
    Drawpile is free software: you can redistribute it and/or modify
    it under the terms of the GNU General Public License as published by
@@ -30,12 +26,8 @@
 #include <QVarLengthArray>
 #include <QDateTime>
 #include <QtEndian>
-<<<<<<< HEAD
-#include <QSaveFile>
-=======
 #include <QFile>
 #include <QTimer>
->>>>>>> 24caa30f
 
 #include <KCompressionDevice>
 #include <QJsonObject>
@@ -54,26 +46,14 @@
 	else if(filename.endsWith(".xz", Qt::CaseInsensitive))
 		ct = KCompressionDevice::Xz;
 
-<<<<<<< HEAD
-	m_savefile = static_cast<QSaveFile*>(m_file);
 	if(ct != KCompressionDevice::None)
-		m_file = new KCompressionDevice(m_savefile, true, ct);
-=======
-	if(ct != KCompressionDevice::None)
-		_file = new KCompressionDevice(_file, true, ct);
->>>>>>> 24caa30f
+		m_file = new KCompressionDevice(m_file, true, ct);
 }
 
 
 Writer::Writer(QIODevice *file, bool autoclose, QObject *parent)
-<<<<<<< HEAD
 	: QObject(parent), m_file(file),
-	m_savefile(nullptr),
-	m_autoclose(autoclose), m_minInterval(0)
-=======
-	: QObject(parent), _file(file),
-	_autoclose(autoclose), _minInterval(0), _filterMeta(true), m_autoflush(nullptr)
->>>>>>> 24caa30f
+	m_autoclose(autoclose), m_minInterval(0), m_autoflush(nullptr)
 {
 }
 
@@ -85,12 +65,8 @@
 
 void Writer::setMinimumInterval(int min)
 {
-<<<<<<< HEAD
 	m_minInterval = min;
 	m_interval = QDateTime::currentMSecsSinceEpoch();
-=======
-	_minInterval = min;
-	_interval = QDateTime::currentMSecsSinceEpoch();
 }
 
 void Writer::setAutoflush()
@@ -98,7 +74,7 @@
 	if(m_autoflush != nullptr)
 		return;
 
-	auto *fd = qobject_cast<QFileDevice*>(_file);
+	auto *fd = qobject_cast<QFileDevice*>(m_file);
 	if(!fd) {
 		qWarning("Cannot enable recording autoflush: output device not a QFileDevice");
 		return;
@@ -110,30 +86,12 @@
 	m_autoflush->start(5000);
 }
 
-void Writer::setFilterMeta(bool filter)
-{
-	_filterMeta = filter;
->>>>>>> 24caa30f
-}
-
 bool Writer::open()
 {
 	if(m_file->isOpen())
 		return true;
 
-<<<<<<< HEAD
-	// Open savefile explicitly, because otherwise the compression filter
-	// will open&close it for us. We need to call commit() before savefile is
-	// closed but after the compressor is finished.
-	if(m_savefile && m_savefile != m_file) {
-		if(!m_savefile->open(QIODevice::WriteOnly))
-			return false;
-	}
-
 	return m_file->open(QIODevice::WriteOnly);
-=======
-	return _file->open(QIODevice::WriteOnly);
->>>>>>> 24caa30f
 }
 
 QString Writer::errorString() const
@@ -210,30 +168,14 @@
 
 void Writer::close()
 {
-<<<<<<< HEAD
-	if(m_file->isOpen()) {
-		if(m_savefile) {
-			// If file is not the same as savefile, it is the compression device.
-			// We must close it first to ensure all buffers are flushed, then
-			// commit the savefile.
-			if(m_file != m_savefile)
-				m_file->close();
-
-			m_savefile->commit();
-
-		} else {
-			m_file->close();
-		}
-=======
 	if(m_autoflush) {
 		m_autoflush->stop();
 		delete m_autoflush;
 		m_autoflush = nullptr;
->>>>>>> 24caa30f
 	}
 
-	if(_file->isOpen())
-		_file->close();
+	if(m_file->isOpen())
+		m_file->close();
 }
 
-}+}
